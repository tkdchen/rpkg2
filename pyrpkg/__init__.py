# pyrpkg - a Python library for RPM Packagers
#
# Copyright (C) 2011 Red Hat Inc.
# Author(s): Jesse Keating <jkeating@redhat.com>
#
# This program is free software; you can redistribute it and/or modify it
# under the terms of the GNU General Public License as published by the
# Free Software Foundation; either version 2 of the License, or (at your
# option) any later version.  See http://www.gnu.org/copyleft/gpl.html for
# the full text of the license.

from __future__ import print_function
import cccolutils
import errno
import fnmatch
import git
import glob
import koji
import logging
import os
import posixpath
import pwd
import re
import rpm
import shutil
import six
import sys
import tempfile
import subprocess
import json
import time
from multiprocessing.dummy import Pool as ThreadPool

from six.moves import configparser
from six.moves import urllib
from six.moves.urllib.parse import urljoin
import requests

from pyrpkg.errors import HashtypeMixingError, rpkgError, rpkgAuthError, \
    UnknownTargetError
from .gitignore import GitIgnore
from pyrpkg.lookaside import CGILookasideCache
from pyrpkg.sources import SourcesFile
from pyrpkg.utils import cached_property, log_result
from pyrpkg.pkgrepo import PackageRepo


class NullHandler(logging.Handler):
    """Null logger to avoid spurious messages, add a handler in app code"""
    def emit(self, record):
        pass


h = NullHandler()
# This is our log object, clients of this library can use this object to
# define their own logging needs
log = logging.getLogger(__name__)
# Add the null handler
log.addHandler(h)


class Commands(object):
    """This is a class to hold all the commands that will be called
    by clients
    """

    # This shouldn't change... often
    UPLOADEXTS = ['tar', 'gz', 'bz2', 'lzma', 'xz', 'Z', 'zip', 'tff',
                  'bin', 'tbz', 'tbz2', 'tgz', 'tlz', 'txz', 'pdf', 'rpm',
                  'jar', 'war', 'db', 'cpio', 'jisp', 'egg', 'gem', 'spkg',
                  'oxt', 'xpi']

    def __init__(self, path, lookaside, lookasidehash, lookaside_cgi,
                 gitbaseurl, anongiturl, branchre, kojiconfig,
                 build_client,
                 koji_config_type='config', user=None,
                 dist=None, target=None, quiet=False,
                 distgit_namespaced=False, realms=None, lookaside_namespaced=False):
        """Init the object and some configuration details."""

        # Path to operate on, most often pwd
        self._path = None
        self.path = os.path.abspath(path)

        self.default_branch_remote = 'origin'

        # The url of the lookaside for source archives
        self.lookaside = lookaside
        # The type of hash to use with the lookaside
        self.lookasidehash = lookasidehash
        # The CGI server for the lookaside
        self.lookaside_cgi = lookaside_cgi
        # Additional arguments needed for lookaside url expansion
        self.lookaside_request_params = None
        # The base URL of the git server
        self.gitbaseurl = gitbaseurl
        # The anonymous version of the git url
        self.anongiturl = anongiturl
        # The regex of branches we care about
        self.branchre = branchre
        # The location of the buildsys config file
        self._compat_kojiconfig = koji_config_type == 'config'
        if self._compat_kojiconfig:
            self.kojiconfig = os.path.expanduser(kojiconfig)
        else:
            self.kojiprofile = kojiconfig
        # Koji profile of buildsys to build packages
        # The buildsys client to use
        self.build_client = build_client
        # A way to override the discovered "distribution"
        self.dist = dist
        # Set the default hashtype
        self.hashtype = 'sha256'
        # Set an attribute for quiet or not
        self.quiet = quiet
        # Set place holders for properties
        # Anonymous buildsys session
        self._anon_kojisession = None
        # The latest commit
        self._commit = None
        # The disttag rpm value
        self._disttag = None
        # The distval rpm value
        self._distval = None
        # The distvar rpm value
        self._distvar = None
        # The rpm epoch of the cloned module
        self._epoch = None
        # An authenticated buildsys session
        self._kojisession = None
        # A web url of the buildsys server
        self._kojiweburl = None
        # The local arch to use in rpm building
        self._localarch = None
        # A property to load the mock config
        self._mockconfig = None
        # The name of the cloned module
        self._module_name = None
        # The dist git namespace
        self._ns = None
        # The name of the module from spec file
        self._module_name_spec = None
        # The rpm name-version-release of the cloned module
        self._nvr = None
        # The rpm release of the cloned module
        self._rel = None
        # The cloned repo object
        self._repo = None
        # The rpm defines used when calling rpm
        self._rpmdefines = None
        # The specfile in the cloned module
        self._spec = None
        # The build target within the buildsystem
        self._target = target
        # The build target for containers within the buildsystem
        self._container_build_target = target
        # The top url to our build server
        self._topurl = None
        # The user to use or discover
        self._user = user
        # The password to use
        self._password = None
        # The alternate Koji user to run commands as
        self._runas = None
        # The rpm version of the cloned module
        self._ver = None
        self.log = log
        # Default sources file output format type
        self.source_entry_type = 'old'
        # Set an attribute debug
        self.debug = False
        # Set an attribute verbose
        self.verbose = False
        # Config to set after cloning
        self.clone_config = None
        # Git namespacing for more than just rpm build artifacts
        self.distgit_namespaced = distgit_namespaced
        # Kerberos realms used for username detection
        self.realms = realms
        # Whether lookaside cache is namespaced as well. If set to true,
        # package name will be sent to lookaside CGI script as 'namespace/name'
        # instead of just name.
        self.lookaside_namespaced = lookaside_namespaced

        if distgit_namespaced:
            try:
                repo_name = self.repo.push_url
            except rpkgError:
                # Ignore error if cannot get remote push URL from this repo.
                # That is we just skip has_namespace check when that error
                # happens.
                pass
            else:
                parts = urllib.parse.urlparse(repo_name)
                parts = [p for p in parts.path.split('/') if p]
                not_contain_namespace = len(parts) == 1
                if not_contain_namespace:
                    self.log.warning(
                        'Your git configuration does not use a namespace.')
                    self.log.warning(
                        'Consider updating your git configuration by running:')
                    self.log.warning(
                        '  git remote set-url %s %s',
                        self.repo.branch_remote,
                        self._get_namespace_giturl(parts[0]))

    # Define properties here
    # Properties allow us to "lazy load" various attributes, which also means
    # that we can do clone actions without knowing things like the spec
    # file or rpm data.

    @cached_property
    def lookasidecache(self):
        """A helper to interact with the lookaside cache

        This is a pyrpkg.lookaside.CGILookasideCache instance, providing all
        the needed stuff to communicate with a Fedora-style lookaside cache.

        Downstream users of the pyrpkg API may override this property with
        their own, returning their own implementation of a lookaside cache
        helper object.
        """
        return CGILookasideCache(self.lookasidehash,
                                 self.lookaside,
                                 self.lookaside_cgi,
                                 client_cert=self.cert_file,
                                 ca_cert=self.ca_cert)

    @property
    def path(self):
        return self._path

    @path.setter
    def path(self, value):
        if self._path != value:
            # Ensure all properties which depend on self.path will be
            # freshly loaded next time
            self._repo = None
            self._ns = None
        self._path = value

    @property
    def kojisession(self):
        """This property ensures the kojisession attribute"""

        if not self._kojisession:
            self.load_kojisession()
        return self._kojisession

    @property
    def anon_kojisession(self):
        """This property ensures the anon kojisession attribute"""

        if not self._anon_kojisession:
            self.load_kojisession(anon=True)
        return self._anon_kojisession

    def read_koji_config(self):
        """Read Koji config from Koji configuration files or profile"""
        if self._compat_kojiconfig:
            return self._deprecated_read_koji_config()
        else:
            return koji.read_config(self.kojiprofile)

    def _deprecated_read_koji_config(self):
        """Read Koji config from Koji configuration files"""

        # Stealing a bunch of code from /usr/bin/koji here, too bad it isn't
        # in a more usable library form
        defaults = {
            'anon_retry': True,
            'authtype': None,
            'ca': '~/.koji/clientca.crt',
            'cert': '~/.koji/client.crt',
            'debug': None,
            'debug_xmlrpc': None,
            'keepalive': True,
            'krbservice': None,
            'max_retries': None,
            'offline_retry_interval': None,
            'offline_retry': None,
            'retry_interval': None,
            'serverca': '~/.koji/serverca.crt',
            'server': None,
            'timeout': None,
            'topurl': 'http://localhost/kojiroot',
            'use_fast_upload': None,
            'weburl': 'http://localhost/koji',
            'krb_rdns': None,
            }

        # Process the configs in order, global, user, then any option passed
        config = configparser.ConfigParser()
        confs = [self.kojiconfig,
                 os.path.expanduser('~/.koji/config')]
        config.read(confs)

        build_client_name = os.path.basename(self.build_client)

        config_val_methods = {
            'anon_retry': config.getboolean,
            'debug': config.getboolean,
            'debug_xmlrpc': config.getboolean,
            'keepalive': config.getboolean,
            'offline_retry': config.getboolean,
            'use_fast_upload': config.getboolean,
            'max_retries': config.getint,
            'offline_retry_interval': config.getint,
            'retry_interval': config.getint,
            'timeout': config.getint,
            'krb_rdns': config.getboolean,
            }

        if config.has_section(build_client_name):
            for name, value in config.items(build_client_name):
                if name not in defaults:
                    continue
                get_method = config_val_methods.get(name)
                defaults[name] = get_method(build_client_name, name) if get_method else value

        if not defaults['server']:
            raise rpkgError('No server defined in: %s' % ', '.join(confs))

        # Expand out the directory options
        for name in ('cert', 'ca', 'serverca'):
            path = defaults[name]
            if path:
                defaults[name] = os.path.expanduser(path)

        return defaults

    def create_koji_session_opts(self, koji_config):
        """Create session options from Koji config"""

        opt_names = (
            'anon_retry',
            'debug',
            'debug_xmlrpc',
            'keepalive',
            'krbservice',
            'max_retries',
            'offline_retry',
            'offline_retry_interval',
            'retry_interval',
            'timeout',
            'use_fast_upload',
            'krb_rdns',
            )

        session_opts = {}
        for name in opt_names:
            if name in koji_config and koji_config[name] is not None:
                session_opts[name] = koji_config[name]
        return session_opts

    def login_koji_session(self, koji_config, session):
        """Login Koji session"""

        authtype = koji_config['authtype']

        # Default to ssl if not otherwise specified and we have the cert
        if authtype == 'ssl' or os.path.isfile(koji_config['cert']) and authtype is None:
            try:
                session.ssl_login(koji_config['cert'],
                                  koji_config['ca'],
                                  koji_config['serverca'],
                                  proxyuser=self.runas)
            except Exception as e:
                if koji.is_requests_cert_error(e):
                    self.log.info("Certificate is revoked or expired.")
                raise rpkgAuthError('Could not auth with koji. Login failed: %s' % e)

        # Or try password auth
        elif authtype == 'password' or self.password and authtype is None:
            if self.runas:
                raise rpkgError('--runas cannot be used with password auth')
            session.opts['user'] = self.user
            session.opts['password'] = self.password
            session.login()

        # Or try kerberos
        elif authtype == 'kerberos' or self._has_krb_creds() and authtype is None:
            self.log.debug('Logging into {0} with Kerberos authentication.'.format(
                koji_config['server']))

            if self._load_krb_user():
                try:
                    session.krb_login(proxyuser=self.runas)
                except Exception as e:
                    self.log.error('Kerberos authentication fails: %s', e)
            else:
                self.log.warning('Kerberos authentication is used, but you do not have a '
                                 'valid credential.')
                self.log.warning('Please use kinit to get credential with a principal that has '
                                 'realm {0}'.format(', '.join(list(self.realms))))

        if not session.logged_in:
            raise rpkgError('Could not login to %s' % koji_config['server'])

    def load_kojisession(self, anon=False):
        """Initiate a koji session.

        The koji session can be logged in or anonymous
        """
        koji_config = self.read_koji_config()

        # save the weburl and topurl for later use as well
        self._kojiweburl = koji_config['weburl']
        self._topurl = koji_config['topurl']

        self.log.debug('Initiating a %s session to %s',
                       os.path.basename(self.build_client), koji_config['server'])

        # Build session options used to create instance of ClientSession
        session_opts = self.create_koji_session_opts(koji_config)

        try:
            session = koji.ClientSession(koji_config['server'], session_opts)
        except Exception:
            raise rpkgError('Could not initiate %s session' % os.path.basename(self.build_client))
        else:
            if anon:
                self._anon_kojisession = session
            else:
                self._kojisession = session

        if not anon:
            self.login_koji_session(koji_config, self._kojisession)

    @property
    def disttag(self):
        """This property ensures the disttag attribute"""

        if not self._disttag:
            self.load_rpmdefines()
        return self._disttag

    @property
    def distval(self):
        """This property ensures the distval attribute"""

        if not self._distval:
            self.load_rpmdefines()
        return self._distval

    @property
    def distvar(self):
        """This property ensures the distvar attribute"""

        if not self._distvar:
            self.load_rpmdefines()
        return self._distvar

    @property
    def epoch(self):
        """This property ensures the epoch attribute"""

        if not self._epoch:
            self.load_nameverrel()
        return self._epoch

    @property
    def kojiweburl(self):
        """This property ensures the kojiweburl attribute"""

        if not self._kojiweburl:
            self.load_kojisession()
        return self._kojiweburl

    @property
    def localarch(self):
        """This property ensures the module attribute"""

        if not self._localarch:
            self.load_localarch()
        return(self._localarch)

    def load_localarch(self):
        """Get the local arch as defined by rpm"""

        proc = subprocess.Popen(['rpm --eval %{_arch}'], shell=True,
                                stdout=subprocess.PIPE,
                                universal_newlines=True)
        self._localarch = proc.communicate()[0].strip('\n')

    @property
    def mockconfig(self):
        """This property ensures the mockconfig attribute"""

        if not self._mockconfig:
            self.load_mockconfig()
        return self._mockconfig

    @mockconfig.setter
    def mockconfig(self, config):
        self._mockconfig = config

    def load_mockconfig(self):
        """This sets the mockconfig attribute"""

        self._mockconfig = '%s-%s' % (self.target, self.localarch)

    @property
    def module_name(self):
        """This property ensures the module attribute"""

        if not self._module_name:
            self.load_module_name()
        return self._module_name

    @module_name.setter
    def module_name(self, module_name):
        self._module_name = module_name

    def load_module_name(self):
        """Loads a package module."""

        try:
            if self.repo.push_url:
                parts = urllib.parse.urlparse(self.repo.push_url)

                # FIXME
                # if self.distgit_namespaced:
                #     self._module_name = "/".join(parts.path.split("/")[-2:])
                module_name = posixpath.basename(parts.path.strip('/'))

                if module_name.endswith('.git'):
                    module_name = module_name[:-len('.git')]
                self._module_name = module_name
                return
        except rpkgError:
            self.log.warning('Failed to get module name from Git url or pushurl')

        self.load_nameverrel()
        if self._module_name_spec:
            self._module_name = self._module_name_spec
            return

        raise rpkgError('Could not find current module name.'
                        ' Use --module-name.')

    @property
    def ns(self):
        """This property provides the namespace of the module"""

        if not self._ns:
            self.load_ns()
        return self._ns

    @ns.setter
    def ns(self, ns):
        self._ns = ns

    def load_ns(self):
        """Loads the namespace"""

        try:
            if self.distgit_namespaced:
                if self.repo.push_url:
                    parts = urllib.parse.urlparse(self.repo.push_url)

                    path_parts = [p for p in parts.path.split("/") if p]
                    if len(path_parts) == 1:
                        path_parts.insert(0, "rpms")
                    ns = path_parts[-2]

                    self._ns = ns
            else:
                self._ns = None
                self.log.info("Could not find ns, distgit is not namespaced")
        except rpkgError:
            self.log.warning('Failed to get ns from Git url or pushurl')

    @property
    def ns_module_name(self):
        if self.distgit_namespaced:
            return '%s/%s' % (self.ns, self.module_name)
        else:
            return self.module_name

    @property
    def nvr(self):
        """This property ensures the nvr attribute"""

        if not self._nvr:
            self.load_nvr()
        return self._nvr

    def load_nvr(self):
        """This sets the nvr attribute"""

        self._nvr = '%s-%s-%s' % (self.module_name, self.ver, self.rel)

    @property
    def rel(self):
        """This property ensures the rel attribute"""
        if not self._rel:
            self.load_nameverrel()
        return(self._rel)

    def load_nameverrel(self):
        """Set the release of a package module."""

        cmd = ['rpm']
        cmd.extend(self.rpmdefines)
        # We make sure there is a space at the end of our query so that
        # we can split it later.  When there are subpackages, we get a
        # listing for each subpackage.  We only care about the first.
        cmd.extend(['-q', '--qf', '"%{NAME} %{EPOCH} %{VERSION} %{RELEASE}??"',
                    '--specfile', '"%s"' % os.path.join(self.path, self.spec)])
        joined_cmd = ' '.join(cmd)
        try:
            proc = subprocess.Popen(joined_cmd, shell=True,
                                    universal_newlines=True,
                                    stdout=subprocess.PIPE,
                                    stderr=subprocess.PIPE)
            output, err = proc.communicate()
        except Exception as e:
            if err:
                self.log.debug('Errors occoured while running following command to get N-V-R-E:')
                self.log.debug(joined_cmd)
                self.log.error(err)
            raise rpkgError('Could not query n-v-r of %s: %s'
                            % (self.module_name, e))
        if err:
            self.log.debug('Errors occoured while running following command to get N-V-R-E:')
            self.log.debug(joined_cmd)
            self.log.error(err)
        # Get just the output, then split it by ??, grab the first and split
        # again to get ver and rel
        first_line_output = output.split('??')[0]
        parts = first_line_output.split()
        if len(parts) != 4:
            raise rpkgError('Could not get n-v-r-e from %r'
                            % first_line_output)
        (self._module_name_spec,
         self._epoch,
         self._ver,
         self._rel) = parts

        # Most packages don't include a "Epoch: 0" line, in which case RPM
        # returns '(none)'
        if self._epoch == "(none)":
            self._epoch = "0"

    @property
    def repo(self):
        """This property ensures the repo attribute"""

        if not self._repo:
            self.load_repo()
        return(self._repo)

    def load_repo(self):
        """Create a repo object from our path"""

        self.log.debug('Creating repo object from %s', self.path)
        try:
            self._repo = PackageRepo(
                self.path,
                default_branch_remote=self.default_branch_remote,
                overwritten_branch_merge=self.dist)
        except (git.InvalidGitRepositoryError, git.NoSuchPathError):
            raise rpkgError('%s is not a valid repo' % self.path)

    @property
    def rpmdefines(self):
        """This property ensures the rpm defines"""

        if not self._rpmdefines:
            self.load_rpmdefines()
        return(self._rpmdefines)

    def load_rpmdefines(self):
        """Populate rpmdefines based on current active branch"""

        # This is another function ripe for subclassing

        try:
            # This regex should find the 'rhel-5' or 'rhel-6.2' parts of the
            # branch name.  There should only be one of those, and all branches
            # should end in one.
            osver = re.search(r'rhel-\d.*$', self.repo.branch_merge).group()
        except AttributeError:
            raise rpkgError('Could not find the base OS ver from branch name'
                            ' %s. Consider using --release option' %
                            self.repo.branch_merge)
        self._distvar, self._distval = osver.split('-')
        self._distval = self._distval.replace('.', '_')
        self._disttag = 'el%s' % self._distval
        self._rpmdefines = ["--define '_sourcedir %s'" % self.path,
                            "--define '_specdir %s'" % self.path,
                            "--define '_builddir %s'" % self.path,
                            "--define '_srcrpmdir %s'" % self.path,
                            "--define '_rpmdir %s'" % self.path,
                            "--define 'dist .%s'" % self._disttag,
                            "--define '%s %s'" % (self._distvar,
                                                  self._distval.split('_')[0]),
                            # int and float this to remove the decimal
                            "--define '%s 1'" % self._disttag]

    @property
    def spec(self):
        """This property ensures the module attribute"""

        if not self._spec:
            self.load_spec()
        return self._spec

    def load_spec(self):
        """This sets the spec attribute"""

        deadpackage = False

        # Get a list of files in the path we're looking at
        files = os.listdir(self.path)
        # Search the files for the first one that ends with ".spec"
        for f in files:
            if f.endswith('.spec') and not f.startswith('.'):
                self._spec = f
                return
            if f == 'dead.package':
                deadpackage = True
        if deadpackage:
            raise rpkgError('No spec file found. This package is retired')
        else:
            raise rpkgError('No spec file found.')

    @property
    def target(self):
        """This property ensures the target attribute"""

        if not self._target:
            self.load_target()
        return self._target

    def load_target(self):
        """This creates the target attribute based on branch merge"""

        # If a site has a different naming scheme, this would be where
        # a site would override
        self._target = '%s-candidate' % self.repo.branch_merge

    @property
    def container_build_target(self):
        """This property ensures the target for container builds."""
        if not self._container_build_target:
            self.load_container_build_target()
        return self._container_build_target

    def load_container_build_target(self):
        """This creates a target based on git branch and namespace."""
        self._container_build_target = '%s-%s-candidate' % (
            self.repo.branch_merge, self.ns)

    @property
    def topurl(self):
        """This property ensures the topurl attribute"""

        if not self._topurl:
            # Assume anon here, whatever.
            self.load_kojisession(anon=True)
        return self._topurl

    @property
    def user(self):
        """This property ensures the user attribute"""

        if not self._user:
            self._user = self._load_krb_user()
            if not self._user:
                self.load_user()
        return self._user

    def _load_krb_user(self):
        """This attempts to get the username from active tickets"""

        if not self.realms:
            return None

        if not isinstance(self.realms, list):
            self.realms = [self.realms]

        for realm in self.realms:
            username = cccolutils.get_user_for_realm(realm)
            if username:
                return username
        # We could not find a username for any of the realms, let's fall back
        return None

    def load_user(self):
        """This sets the user attribute"""

        # If a site figures out the user differently (like from ssl cert)
        # this is where you'd override and make that happen
        self._user = pwd.getpwuid(os.getuid())[0]

    @property
    def password(self):
        """This property ensures the password attribute"""

        return self._password

    @password.setter
    def password(self, password):
        self._password = password

    @property
    def runas(self):
        """This property ensures the runas attribute"""

        return self._runas

    @runas.setter
    def runas(self, runas):
        self._runas = runas

    @property
    def ver(self):
        """This property ensures the ver attribute"""
        if not self._ver:
            self.load_nameverrel()
        return(self._ver)

    @property
    def mock_results_dir(self):
        return os.path.join(self.path, "results_%s" % self.module_name,
                            self.ver, self.rel)

    @property
    def sources_filename(self):
        return os.path.join(self.path, 'sources')

    @property
    def osbs_config_filename(self):
        return os.path.join(self.path, '.osbs-repo-config')

    @property
    def cert_file(self):
        """A client-side certificate for SSL authentication

        Downstream users of the pyrpkg API should override this property if
        they actually need to use a client-side certificate.

        This defaults to None, which means no client-side certificate is used.
        """
        return None

    @property
    def ca_cert(self):
        """A CA certificate to authenticate the server in SSL connections

        Downstream users of the pyrpkg API should override this property if
        they actually need to use a CA certificate, usually because their
        lookaside cache is using HTTPS with a self-signed certificate.

        This defaults to None, which means the system CA bundle is used.
        """
        return None

    # Define some helper functions, they start with _

    def _has_krb_creds(self):
        """Kerberos authentication is disabled if neither gssapi nor krbV is available"""
        return cccolutils.has_creds()

    def _run_command(self, cmd, shell=False, env=None, pipe=[], cwd=None):
        """Run the given command.

        _run_command is able to run single command or two commands via pipe.
        Whatever the way to run the command, output to both stdout and stderr
        will not be captured and output to terminal directly, that is useful
        for caller to redirect.

        cmd is a list of the command and arguments

        shell is whether to run in a shell or not, defaults to False

        env is a dict of environment variables to use (if any)

        pipe is a command to pipe the output of cmd into

        cwd is the optional directory to run the command from

        Raises on error, or returns nothing.
        """

        # Process any environment variables.
        environ = os.environ
        if env:
            for item in env.keys():
                self.log.debug('Adding %s:%s to the environment', item, env[item])
                environ[item] = env[item]
        # Check if we're supposed to be on a shell.  If so, the command must
        # be a string, and not a list.
        command = cmd
        pipecmd = pipe
        if shell:
            command = ' '.join(cmd)
            pipecmd = ' '.join(pipe)

        if pipe:
            self.log.debug('Running: %s | %s', ' '.join(cmd), ' '.join(pipe))
        else:
            self.log.debug('Running: %s', ' '.join(cmd))

        try:
            if pipe:
                # We're piping the stderr over as well, which is probably a
                # bad thing, but rpmbuild likes to put useful data on
                # stderr, so....
                proc = subprocess.Popen(command, env=environ, shell=shell, cwd=cwd,
                                        stdout=subprocess.PIPE, stderr=subprocess.STDOUT)
                subprocess.check_call(pipecmd, env=environ, shell=shell, cwd=cwd, stdin=proc.stdout)
            else:
                subprocess.check_call(command, env=environ, shell=shell, cwd=cwd)
        except (subprocess.CalledProcessError, OSError) as e:
            raise rpkgError(e)
        except KeyboardInterrupt:
            raise rpkgError('Command is terminated by user.')
        except Exception as e:
            raise rpkgError(e)

    def _newer(self, file1, file2):
        """Compare the last modification time of the given files

        Returns True is file1 is newer than file2

        """

        return os.path.getmtime(file1) > os.path.getmtime(file2)

    def _get_build_arches_from_spec(self):
        """Given the path to an spec, retrieve the build arches

        """

        spec = os.path.join(self.path, self.spec)
        try:
            hdr = rpm.spec(spec)
        except Exception:
            raise rpkgError('%s is not a spec file' % spec)
        archlist = [pkg.header['arch'] for pkg in hdr.packages]
        if not archlist:
            raise rpkgError('No compatible build arches found in %s' % spec)
        if six.PY3:
            return [str(arch, encoding='utf-8') for arch in archlist]
        else:
            return archlist

    def _get_build_arches_from_srpm(self, srpm, arches):
        """Given the path to an srpm, determine the possible build arches

        Use supplied arches as a filter, only return compatible arches

        """

        archlist = arches
        hdr = koji.get_rpm_header(srpm)
        if hdr[rpm.RPMTAG_SOURCEPACKAGE] != 1:
            raise rpkgError('%s is not a source package.' % srpm)
        buildarchs = hdr[rpm.RPMTAG_BUILDARCHS]
        exclusivearch = hdr[rpm.RPMTAG_EXCLUSIVEARCH]
        excludearch = hdr[rpm.RPMTAG_EXCLUDEARCH]
        # Reduce by buildarchs
        if buildarchs:
            archlist = [a for a in archlist if a in buildarchs]
        # Reduce by exclusive arches
        if exclusivearch:
            archlist = [a for a in archlist if a in exclusivearch]
        # Reduce by exclude arch
        if excludearch:
            archlist = [a for a in archlist if a not in excludearch]
        # do the noarch thing
        if 'noarch' not in excludearch and ('noarch' in buildarchs or
                                            'noarch' in exclusivearch):
            archlist.append('noarch')
        # See if we have anything compatible.  Should we raise here?
        if not archlist:
            raise rpkgError('No compatible build arches found in %s' % srpm)
        return archlist

    def _guess_hashtype(self):
        """Attempt to figure out the hash type based on branch data"""

        # We may not be able to determine the rpmdefine, if so, fall back.
        try:
            # This works, except for the small range of Fedoras
            # between FC5 and FC12 or so.  Nobody builds for that old
            # anyway.
            if int(re.search(r'\d+', self.distval).group()) < 6:
                return('md5')
        except Exception:
            # An error here is OK, don't bother the user.
            pass

        # Fall back to the default hash type
        return(self.hashtype)

    def _srpmdetails(self, srpm):
        """Return a tuple of package name, package files, and upload files."""

        try:
            hdr = koji.get_rpm_header(srpm)
            name = hdr[rpm.RPMTAG_NAME]
            contents = hdr[rpm.RPMTAG_FILENAMES]
            if six.PY3:
                name = str(name, encoding='utf-8')
                contents = [str(filename, encoding='utf-8')
                            for filename in contents]
        except Exception as e:
            raise rpkgError('Error querying srpm: {0}'.format(str(e)))

        # now get the files and upload files
        files = []
        uploadfiles = []

        # Cycle through the stuff and sort correctly by its extension
        for file in contents:
            if file.rsplit('.')[-1] in self.UPLOADEXTS:
                uploadfiles.append(file)
            else:
                files.append(file)

        return (name, files, uploadfiles)

    def _get_namespace_giturl(self, module):
        """Get the namespaced git url, if DistGit namespaces enabled

        Takes a module name

        Returns a string of giturl

        """

        if self.distgit_namespaced:
            if '/' in module:
                giturl = self.gitbaseurl % \
                    {'user': self.user, 'module': module}
            else:
                # Default to rpms namespace for backwards compat
                giturl = self.gitbaseurl % \
                    {'user': self.user, 'module': "rpms/%s" % module}
        else:
            giturl = self.gitbaseurl % \
                {'user': self.user, 'module': module}

        return giturl

    def _get_namespace_anongiturl(self, module):
        """Get the namespaced git url, if DistGit namespaces enabled

        Takes a module name

        Returns a string of giturl

        """

        if self.distgit_namespaced:
            if '/' in module:
                giturl = self.anongiturl % {'module': module}
            else:
                # Default to rpms namespace for backwards compat
                giturl = self.anongiturl % {'module': "rpms/%s" % module}
        else:
            giturl = self.anongiturl % {'module': module}

        return giturl

    def add_tag(self, tagname, force=False, message=None, file=None):
        """Add a git tag to the repository

        Takes a tagname

        Optionally can force the tag, include a message,
        or reference a message file.

        Runs the tag command and returns nothing

        """

        cmd = ['git', 'tag']
        cmd.extend(['-a'])
        # force tag creation, if tag already exists
        if force:
            cmd.extend(['-f'])
        # Description for the tag
        if message:
            cmd.extend(['-m', message])
        elif file:
            cmd.extend(['-F', os.path.abspath(file)])
        cmd.append(tagname)
        # make it so
        self._run_command(cmd, cwd=self.path)
        self.log.info('Tag \'%s\' was created', tagname)

    def clean(self, dry=False, useignore=True):
        """Clean a module checkout of untracked files.

        Can optionally perform a dry-run

        Can optionally not use the ignore rules

        Logs output and returns nothing

        """

        # setup the command, this could probably be done with some python api...
        cmd = ['git', 'clean', '-f', '-d']
        if dry:
            cmd.append('--dry-run')
        if not useignore:
            cmd.append('-x')
        if self.quiet:
            cmd.append('-q')
        # Run it!
        self._run_command(cmd, cwd=self.path)
        return

    def clone(self, module, path=None, branch=None, bare_dir=None,
              anon=False, target=None):
        """Clone a repo, optionally check out a specific branch.

        module is the name of the module to clone

        path is the basedir to perform the clone in

        branch is the name of a branch to checkout instead of <remote>/master

        bare_dir is the name of a directory to make a bare clone to, if this
        is a bare clone. None otherwise.

        anon is whether or not to clone anonymously

        target is the name of the folder in which to clone the repo

        Logs the output and returns nothing.

        """

        if not path:
            path = self.path
            self._push_url = None
            self._branch_remote = None
        # construct the git url
        if anon:
            giturl = self._get_namespace_anongiturl(module)
        else:
            giturl = self._get_namespace_giturl(module)

        # Create the command
        cmd = ['git', 'clone']
        if self.quiet:
            cmd.append('-q')
        # do the clone
        if branch and bare_dir:
            raise rpkgError('Cannot combine bare cloning with a branch')
        elif branch:
            # For now we have to use switch branch
            self.log.debug('Checking out a specific branch %s', giturl)
            cmd.extend(['-b', branch, giturl])
        elif bare_dir:
            self.log.debug('Cloning %s bare', giturl)
            cmd.extend(['--bare', giturl])
            if not target:
                cmd.append(bare_dir)
        else:
            self.log.debug('Cloning %s', giturl)
            cmd.extend([giturl])

        if not bare_dir:
            # --bare and --origin are incompatible
            cmd.extend(['--origin', self.default_branch_remote])

        if target:
            self.log.debug('Cloning into: %s', target)
            cmd.append(target)

        self._run_command(cmd, cwd=path)

        if self.clone_config:
            base_module = self.get_base_module(module)
            git_dir = target if target else bare_dir if bare_dir else base_module
            conf_git = git.Git(os.path.join(path, git_dir))
            self._clone_config(conf_git, module)

        return

    def get_base_module(self, module):
        # Handle namespaced modules
        # Example:
        #   module: docker/cockpit
        #       The path will just be os.path.join(path, "cockpit")
        if "/" in module:
            return module.split("/")[-1]
        return module

    def clone_with_dirs(self, module, anon=False, target=None):
        """Clone a repo old style with subdirs for each branch.

        module is the name of the module to clone

        gitargs is an option list of arguments to git clone

        """

        self._push_url = None
        self._branch_remote = None
        # Get the full path of, and git object for, our directory of branches
        top_path = os.path.join(self.path,
                                target or self.get_base_module(module))
        top_git = git.Git(top_path)
        repo_path = os.path.join(top_path, 'rpkg.git')

        # construct the git url
        if anon:
            giturl = self._get_namespace_anongiturl(module)
        else:
            giturl = self._get_namespace_giturl(module)

        # Create our new top directory
        try:
            os.mkdir(top_path)
        except OSError as e:
            raise rpkgError('Could not create directory for module %s: %s'
                            % (module, e))

        # Create a bare clone first. This gives us a good list of branches
        try:
            self.clone(module, top_path, bare_dir=repo_path, anon=anon)
        except Exception as e:
            # Clean out our directory
            shutil.rmtree(top_path)
            raise
        # Get the full path to, and a git object for, our new bare repo
        repo_git = git.Git(repo_path)

        # Get a branch listing
        branches = [x for x in repo_git.branch().split()
                    if x != "*" and re.search(self.branchre, x)]

        for branch in branches:
            try:
                # Make a local clone for our branch
                top_git.clone("--branch", branch,
                              "--origin", self.default_branch_remote,
                              repo_path, branch)

                # Set the origin correctly
                branch_path = os.path.join(top_path, branch)
                branch_git = git.Git(branch_path)
                branch_git.config("--replace-all",
                                  "remote.%s.url" % self.default_branch_remote,
                                  giturl)
            except (git.GitCommandError, OSError) as e:
                raise rpkgError('Could not locally clone %s from %s: %s'
                                % (branch, repo_path, e))

        # We don't need this now. Ignore errors since keeping it does no harm
        shutil.rmtree(repo_path, ignore_errors=True)

    def _clone_config(self, conf_git, module):
        clone_config = self.clone_config.strip() % {'module': module}
        for confline in clone_config.splitlines():
            if confline:
                conf_git.config(*confline.split())

    def commit(self, message=None, file=None, files=[], signoff=False):
        """Commit changes to a module (optionally found at path)

        Can take a message to use as the commit message

        a file to find the commit message within

        and a list of files to commit.

        Requires the caller be a real tty or a message passed.

        Logs the output and returns nothing.

        """

        # First lets see if we got a message or we're on a real tty:
        if not sys.stdin.isatty():
            if not message and not file:
                raise rpkgError('Must have a commit message or be on a real tty.')

        # construct the git command
        # We do this via subprocess because the git module is terrible.
        cmd = ['git', 'commit']
        if signoff:
            cmd.append('-s')
        if self.quiet:
            cmd.append('-q')
        if message:
            cmd.extend(['-m', message])
        elif file:
            # If we get a relative file name, prepend our path to it.
            if self.path and not file.startswith('/'):
                cmd.extend(['-F', os.path.abspath(os.path.join(self.path, file))])
            else:
                cmd.extend(['-F', os.path.abspath(file)])
        if not files:
            cmd.append('-a')
        else:
            cmd.extend(files)
        # make it so
        self._run_command(cmd, cwd=self.path)
        return

    def delete_tag(self, tagname):
        """Delete a git tag from the repository found at optional path"""

        try:
            self.repo.repo.delete_tag(tagname)

        except git.GitCommandError as e:
            raise rpkgError(e)

        self.log.info('Tag %s was deleted', tagname)

    def diff(self, cached=False, files=[]):
        """Execute a git diff

        optionally diff the cached or staged changes

        Takes an optional list of files to diff relative to the module base
        directory

        Logs the output and returns nothing

        """

        # Things work better if we're in our module directory
        oldpath = os.getcwd()
        os.chdir(self.path)
        # build up the command
        cmd = ['git', 'diff']
        if cached:
            cmd.append('--cached')
        if files:
            cmd.extend(files)

        # Run it!
        self._run_command(cmd)
        # popd
        os.chdir(oldpath)
        return

    def get_latest_commit(self, module, branch):
        """Discover the latest commit has for a given module and return it"""

        # This is stupid that I have to use subprocess :/
        url = self._get_namespace_anongiturl(module)
        # This cmd below only works to scratch build rawhide
        # We need something better for epel
        cmd = ['git', 'ls-remote', url, 'refs/heads/%s' % branch]
        try:
            proc = subprocess.Popen(cmd,
                                    stderr=subprocess.PIPE,
                                    stdout=subprocess.PIPE,
                                    universal_newlines=True)
            output, error = proc.communicate()
        except OSError as e:
            raise rpkgError(e)
        if error:
            raise rpkgError('Got an error finding %s head for %s: %s'
                            % (branch, module, error))
        # Return the hash sum
        if not output:
            raise rpkgError('Could not find remote branch %s for %s'
                            % (branch, module))
        return output.split()[0]

    def gitbuildhash(self, build):
        """Determine the git hash used to produce a particular N-V-R"""

        # Get the build data from the nvr
        self.log.debug('Getting task data from the build system')
        bdata = self.anon_kojisession.getBuild(build)
        if not bdata:
            raise rpkgError('Unknown build: %s' % build)

        # Get the task data out of that build data
        taskinfo = self.anon_kojisession.getTaskRequest(bdata['task_id'])
        # taskinfo is a list of items, first item is the task url.
        # second is the build target.
        # See if the build target starts with cvs or git
        hash = None
        buildsource = taskinfo[0]
        if buildsource.startswith('cvs://'):
            # snag everything after the last # mark
            cvstag = buildsource.rsplit('#')[-1]
            # Now read the remote repo to figure out the hash from the tag
            giturl = self._get_namespace_anongiturl(bdata['name'])
            cmd = ['git', 'ls-remote', '--tags', giturl, cvstag]
            self.log.debug('Querying git server for tag info')
            try:
                output = subprocess.check_output(cmd)
                hash = output.split()[0]
            except Exception:
                # don't do anything here, we'll handle not having hash
                # later
                pass
        elif buildsource.startswith('git://') or buildsource.startswith('git+https://'):
            # Match a 40 char block of text on the url line, that'll be
            # our hash
            hash = buildsource.rsplit('#')[-1]
        else:
            # Unknown build source
            raise rpkgError('Unhandled build source %s' % buildsource)
        if not hash:
            raise rpkgError('Could not find hash of build %s' % build)
        return (hash)

    def import_srpm(self, srpm):
        """Import the contents of an srpm into a repo.

        srpm: File to import contents from

        This function will add/remove content to match the srpm,

        upload new files to the lookaside, and stage the changes.

        Returns a list of files to upload.

        """
        # bail if we're dirty
        if self.repo.is_dirty():
            raise rpkgError('There are uncommitted changes in your repo')

        # see if the srpm even exists
        srpm = os.path.abspath(srpm)
        if not os.path.exists(srpm):
            raise rpkgError('File not found.')
        # Get the details of the srpm
        name, files, uploadfiles = self._srpmdetails(srpm)

        # Need a way to make sure the srpm name matches the repo some how.

        # Get a list of files we're currently tracking
        ourfiles = self.repo.git.ls_files().split('\n')
        if ourfiles == ['']:
            # Repository doesn't contain any files
            ourfiles = []
        else:
            # Trim out sources and .gitignore
            for file in ('.gitignore', 'sources'):
                try:
                    ourfiles.remove(file)
                except ValueError:
                    pass

        # Things work better if we're in our module directory
        oldpath = os.getcwd()
        os.chdir(self.path)

        # Look through our files and if it isn't in the new files, remove it.
        for file in ourfiles:
            if file not in files:
                self.log.info("Removing no longer used file: %s", file)
                self.repo.repo.index.remove([file])
                os.remove(file)

        # Extract new files
        cmd = ['rpm2cpio', srpm]
        # We have to force cpio to copy out (u) because git messes with
        # timestamps
        cmd2 = ['cpio', '-iud', '--quiet']

        rpmcall = subprocess.Popen(cmd, stdout=subprocess.PIPE)
        cpiocall = subprocess.Popen(cmd2, stdin=rpmcall.stdout)
        output, err = cpiocall.communicate()
        if output:
            self.log.debug(output)
        if err:
            os.chdir(oldpath)
            raise rpkgError("Got an error from rpm2cpio: %s" % err)

        # And finally add all the files we know about (and our stock files)
        for file in ('.gitignore', 'sources'):
            if not os.path.exists(file):
                # Create the file
                open(file, 'w').close()
            files.append(file)
        self.repo.repo.index.add(files)
        # Return to the caller and let them take it from there.
        os.chdir(oldpath)
        return [os.path.join(self.path, file) for file in uploadfiles]

    def list_tag(self, tagname='*'):
        """List all tags in the repository which match a given tagname.

        The optional `tagname` argument may be a shell glob (it is matched
        with fnmatch).

        """
        if tagname is None:
            tagname = '*'

        tags = map(lambda t: t.name, self.repo.repo.tags)

        if tagname != '*':
            tags = filter(lambda t: fnmatch.fnmatch(t, tagname), tags)

        for tag in tags:
            print(tag)

    def new(self):
        """Return changes in a repo since the last tag"""

        # Find the latest tag
        try:
            tag = self.repo.git.describe('--tags', '--abbrev=0')
        except git.exc.GitCommandError:
            raise rpkgError('Cannot get changes because there are no tags in this repo.')
        # Now get the diff
        self.log.debug('Diffing from tag %s', tag)
        return self.repo.git.diff('-M', tag)

    def patch(self, suffix, rediff=False):
        """Generate a patch from the expanded source and add it to index

        suffix: Look for files named with this suffix to diff
        rediff: optionally retain any comments in the patch file and rediff

        Will create a patch file named name-version-suffix.patch
        """

        # Create the outfile name based on arguments
        outfile = '%s-%s-%s.patch' % (self.module_name, self.ver, suffix)

        # If we want to rediff, the patch file has to already exist
        if rediff and not os.path.exists(os.path.join(self.path, outfile)):
            raise rpkgError('Patch file %s not found, unable to rediff' %
                            os.path.join(self.path, outfile))

        # See if there is a source dir to diff in
        if not os.path.isdir(os.path.join(self.path,
                                          '%s-%s' % (self.module_name,
                                                     self.ver))):
            raise rpkgError('Expanded source dir not found!')

        # Setup the command
        cmd = ['gendiff', '%s-%s' % (self.module_name, self.ver),
               '.%s' % suffix]

        # Try to run the command and capture the output
        try:
            self.log.debug('Running %s', ' '.join(cmd))
            (output, errors) = subprocess.Popen(cmd, stdout=subprocess.PIPE,
                                                stderr=subprocess.PIPE,
                                                cwd=self.path).communicate()
        except Exception as e:
            raise rpkgError('Error running gendiff: %s' % e)

        # log any errors
        if errors:
            self.log.error(errors)

        # See if we got anything
        if not output:
            raise rpkgError('gendiff generated an empty patch!')

        # See if we are rediffing and handle the old patch file
        if rediff:
            oldpatch = open(os.path.join(self.path, outfile), 'r').readlines()
            # back up the old file
            self.log.debug('Moving existing patch %s to %s~', outfile, outfile)
            os.rename(os.path.join(self.path, outfile),
                      '%s~' % os.path.join(self.path, outfile))
            # Capture the lines preceding the diff
            newhead = []
            for line in oldpatch:
                if line.startswith('diff'):
                    break
                else:
                    newhead.append(line)

            log.debug('Saved from previous patch: \n%s' % ''.join(newhead))
            # Stuff the new head in front of the existing output
            output = ''.join(newhead) + output

        # Write out the patch
        open(os.path.join(self.path, outfile), 'w').write(output)

        # Add it to the index
        # Again this returns a blank line we want to keep quiet
        self.repo.repo.index.add([outfile])
        log.info('Created %s and added it to the index' % outfile)

    def pull(self, rebase=False, norebase=False):
        """Pull changes from the remote repository

        Optionally rebase current branch on top of remote branch

        Optionally override .git setting to always rebase
        """
        cmd = ['git', 'pull']
        if self.quiet:
            cmd.append('-q')
        if rebase:
            cmd.append('--rebase')
        if norebase:
            cmd.append('--no-rebase')
        self._run_command(cmd, cwd=self.path)
        return

    def find_untracked_patches(self):
        """Find patches that are not tracked by git and sources both"""
        file_pattern = os.path.join(self.path, '*.patch')
        patches_in_repo = [os.path.basename(filename) for filename
                           in glob.glob(file_pattern)]

        git_tree = self.repo.repo.head.commit.tree
        sources_file = SourcesFile(self.sources_filename,
                                   self.source_entry_type)

        patches_not_tracked = [
            patch for patch in patches_in_repo
            if patch not in git_tree and patch not in sources_file]

        return patches_not_tracked

    def push(self, force=False):
        """Push changes to the remote repository"""
        # see if our branch is tracking anything
        try:
            self.load_branch_merge()
        except Exception:
            self.log.warning('Current branch cannot be pushed anywhere!')

        untracked_patches = self.find_untracked_patches()
        if untracked_patches:
            self.log.warning(
                'Patches %s %s not tracked within either git or sources',
                ', '.join(untracked_patches),
                'is' if len(untracked_patches) == 1 else 'are')

        cmd = ['git', 'push']
        if self.quiet:
            cmd.append('-q')
        self._run_command(cmd, cwd=self.path)

    def sources(self, outdir=None):
        """Download source files"""

        if not os.path.exists(self.sources_filename):
            self.log.info("sources file doesn't exist. Source files download skipped.")
            return

        # Default to putting the files where the module is
        if not outdir:
            outdir = self.path

        sourcesf = SourcesFile(self.sources_filename, self.source_entry_type)

        args = dict()
        if self.lookaside_request_params:
            if 'branch' in self.lookaside_request_params.split():
                # The value of branch_merge is dynamic property;  to get it's
                # value you need to be in proper branch or you need to first
                # specify --release (which is pretty annoying).  Since not every
                # dist-git instance out there really needs 'branch' argument to
                # expand lookaside cache urls - make it optional.
                args['branch'] = self.repo.branch_merge

        for entry in sourcesf.entries:
            outfile = os.path.join(outdir, entry.file)
            self.lookasidecache.download(
                self.ns_module_name if self.lookaside_namespaced else self.module_name,
                entry.file, entry.hash, outfile,
                hashtype=entry.hashtype, **args)

    def switch_branch(self, branch, fetch=True):
        """Switch the working branch

        Will create a local branch if one doesn't already exist,
        based on <remote>/<branch>

        Logs output and returns nothing.
        """

        # Currently this just grabs the first matching branch name from
        # the first remote it finds.  When multiple remotes are in play
        # this needs to get smarter

        self.repo.check(all_pushed=False)

        # Get our list of branches
        self.log.debug('Listing refs')
        if fetch:
            self.log.debug('Fetching remotes')
            self.repo.fetch_remotes()
        (locals, remotes) = self.repo.list_branches()

        if branch not in locals:
            # We need to create a branch
            self.log.debug('No local branch found, creating a new one')
            totrack = None
            full_branch = '%s/%s' % (self.repo.branch_remote, branch)
            for remote in remotes:
                if remote == full_branch:
                    totrack = remote
                    break
            else:
                raise rpkgError('Unknown remote branch %s' % full_branch)
            try:
                self.log.info(self.repo.git.checkout('-b', branch, '--track', totrack))
            except Exception as err:
                # This needs to be finer grained I think...
                raise rpkgError('Could not create branch %s: %s'
                                % (branch, err))
        else:
            try:
                self.repo.git.checkout(branch)
                # The above should have no output, but stash it anyway
                self.log.info("Switched to branch '%s'", branch)
            except Exception as err:
                # This needs to be finer grained I think...
                raise rpkgError('Could not check out %s\n%s' % (branch,
                                                                err.stderr))
        return

    def check_inheritance(self, build_target, dest_tag):
        """Check if build tag inherits from dest tag"""
        ancestors = self.kojisession.getFullInheritance(build_target['build_tag'])
        ancestors = [ancestor['parent_id'] for ancestor in ancestors]
        if dest_tag['id'] not in [build_target['build_tag']] + ancestors:
            raise rpkgError('Packages in destination tag %(dest_tag_name)s are not inherited by'
                            ' build tag %(build_tag_name)s' % build_target)

    def construct_build_url(self, module_name=None, commit_hash=None):
        """Construct build URL with namespaced anongiturl and commit hash

        :param str module_name: name of the module part of the build URL. If
            omitted, module name with namespace will be guessed from current
            repository. The given module name will be used in URL directly
            without guessing namespace.
        :param str commit_hash: the commit hash appended to build URL. It
            omitted, the latest commit hash got from current repository will be
            used.
        :return: URL built from anongiturl.
        :rtype: str
        """
        return '{0}?#{1}'.format(
            self._get_namespace_anongiturl(module_name or self.ns_module_name),
            commit_hash or self.commithash)

    def build(self, skip_tag=False, scratch=False, background=False,
              url=None, chain=None, arches=None, sets=False, nvr_check=True):
        """Initiate a build of the module.  Available options are:

        skip_tag: Skip the tag action after the build

        scratch: Perform a scratch build

        background: Perform the build with a low priority

        url: A url to an uploaded srpm to build from

        chain: A chain build set

        arches: A set of arches to limit the scratch build for

        sets: A boolean to let us know whether or not the chain has sets

        nvr_check: A boolean; locally construct NVR and submit a build only if
                   NVR doesn't exist in a build system

        This function submits the task to koji and returns the taskID

        It is up to the client to wait or watch the task.
        """

        # Ensure the repo exists as well as repo data and site data
        # build up the command that a user would issue
        cmd = [self.build_client]
        # construct the url
        if not url:
            # We don't have a url, so build from the latest commit
            # Check to see if the tree is dirty and if all local commits
            # are pushed
            try:
                self.repo.check()
            except rpkgError as e:
                msg = '{0}\n{1}'.format(
                    str(e),
                    'Try option --srpm to make scratch build from local changes.')
                raise rpkgError(msg)
            url = self.construct_build_url()
        # Check to see if the target is valid
        build_target = self.kojisession.getBuildTarget(self.target)
        if not build_target:
            raise rpkgError('Unknown build target: %s' % self.target)
        # see if the dest tag is locked
        dest_tag = self.kojisession.getTag(build_target['dest_tag_name'])
        if not dest_tag:
            raise rpkgError('Unknown destination tag %s'
                            % build_target['dest_tag_name'])
        if dest_tag['locked'] and not scratch:
            raise rpkgError('Destination tag %s is locked' % dest_tag['name'])
        if chain:
            cmd.append('chain-build')
            # We're chain building, make sure inheritance works
            self.check_inheritance(build_target, dest_tag)
        else:
            cmd.append('build')
        # define our dictionary for options
        opts = {}
        # Set a placeholder for the build priority
        priority = None
        if skip_tag:
            opts['skip_tag'] = True
            cmd.append('--skip-tag')
        if scratch:
            opts['scratch'] = True
            cmd.append('--scratch')
        if background:
            cmd.append('--background')
            priority = 5  # magic koji number :/
        if arches:
            if not scratch:
                raise rpkgError('Cannot override arches for non-scratch '
                                'builds')
            for arch in arches:
                if not re.match(r'^[0-9a-zA-Z_.]+$', arch):
                    raise rpkgError('Invalid architecture name: %s' % arch)
            cmd.append('--arch-override=%s' % ','.join(arches))
            opts['arch_override'] = ' '.join(arches)

        cmd.append(self.target)

        if url.endswith('.src.rpm'):
            srpm = os.path.basename(url)
            build_reference = srpm
        else:
            try:
                build_reference = self.nvr
            except rpkgError as error:
                self.log.warning(error)
                if nvr_check:
                    self.log.info('Note: You can skip NVR construction & NVR'
                                  ' check with --skip-nvr-check. See help for'
                                  ' more info.')
                    raise rpkgError('Cannot continue without properly constructed NVR.')
                else:
                    self.log.info('NVR checking will be skipped so I do not'
                                  ' care that I am not able to construct NVR.'
                                  '  I will refer this build by package name'
                                  ' in following messages.')
                    build_reference = self.module_name

        # see if this build has been done.  Does not check builds within
        # a chain
        if nvr_check and not scratch and not url.endswith('.src.rpm'):
            build = self.kojisession.getBuild(self.nvr)
            if build:
                if build['state'] == 1:
                    raise rpkgError('Package %s has already been built\n'
                                    'Note: You can skip this check with'
                                    ' --skip-nvr-check. See help for more'
                                    ' info.' % self.nvr)
        # Now submit the task and get the task_id to return
        # Handle the chain build version
        if chain:
            self.log.debug('Adding %s to the chain', url)
            # If we're dealing with build sets the behaviour of the last
            # package changes, and we add it to the last (potentially empty)
            # set.  Otherwise the last package just gets added to the end of
            # the chain.
            if sets:
                chain[-1].append(url)
            else:
                chain.append([url])
            # This next list comp is ugly, but it's how we properly get a :
            # put in between each build set
            cmd.extend(' : '.join([' '.join(build_sets) for build_sets in chain]).split())
            self.log.info('Chain building %s + %s for %s', build_reference, chain[:-1], self.target)
            self.log.debug('Building chain %s for %s with options %s and a priority of %s',
                           chain, self.target, opts, priority)
            self.log.debug(' '.join(cmd))
            task_id = self.kojisession.chainBuild(chain, self.target, opts, priority=priority)
        # Now handle the normal build
        else:
            cmd.append(url)
            self.log.info('Building %s for %s', build_reference, self.target)
            self.log.debug('Building %s for %s with options %s and a priority of %s',
                           url, self.target, opts, priority)
            self.log.debug(' '.join(cmd))
            task_id = self.kojisession.build(url, self.target, opts, priority=priority)
        self.log.info('Created task: %s', task_id)
        self.log.info('Task info: %s/taskinfo?taskID=%s', self.kojiweburl, task_id)
        return task_id

    def clog(self, raw=False):
        """Write the latest spec changelog entry to a clog file"""

        spec_file = os.path.join(self.path, self.spec)
        cmd = ['rpm'] + self.rpmdefines + ['-q', '--qf', '"%{CHANGELOGTEXT}\n"',
                                           '--specfile', '"%s"' % spec_file]
        proc = subprocess.Popen(' '.join(cmd), shell=True,
                                stdout=subprocess.PIPE, stderr=subprocess.PIPE,
                                universal_newlines=True)
        stdout, stderr = proc.communicate()
        if proc.returncode > 0:
            raise rpkgError(stderr.strip())

        clog_lines = []
        buf = six.StringIO(stdout)
        for line in buf:
            if line == '\n' or line.startswith('$'):
                continue
            if line == '(none)\n':
                # (none) may appear as the last line in changelog got from SPEC
                # file. In some cases, e.g. there is only one changelog entry
                # in SPEC, no (none) line presents. Thus, when for loop ends, all
                # lines of changelog are handled.
                break
            if raw:
                clog_lines.append(line)
            else:
                clog_lines.append(line.replace('- ', '', 1))
        buf.close()

        # Now open the clog file and write out the lines
        with open(os.path.join(self.path, 'clog'), 'w') as clog:
            clog.writelines(clog_lines)

    def compile(self, arch=None, short=False, builddir=None, nocheck=False):
        """Run rpmbuild -bc on a module

        optionally for a specific arch, or short-circuit it, or
        define an alternate builddir

        Logs the output and returns nothing
        """

        # setup the rpm command
        cmd = ['rpmbuild']
        cmd.extend(self.rpmdefines)
        if builddir:
            # Tack on a new builddir to the end of the defines
            cmd.append("--define '_builddir %s'" % os.path.abspath(builddir))
        if arch:
            cmd.extend(['--target', arch])
        if short:
            cmd.append('--short-circuit')
        if nocheck:
            cmd.append('--nocheck')
        if self.quiet:
            cmd.append('--quiet')
        cmd.extend(['-bc', os.path.join(self.path, self.spec)])
        # Run the command
        self._run_command(cmd, shell=True)

    def giturl(self):
        """Return the git url that would be used for building"""
<<<<<<< HEAD
        self.repo.check(is_dirty=False, all_pushed=False)
        url = self._get_namespace_anongiturl(self.ns_module_name) + \
            '?#%s' % self.repo.commit_hash
        return url
=======
        self.check_repo(is_dirty=False, all_pushed=False)
        return self.construct_build_url()
>>>>>>> ac377516

    def koji_upload(self, file, path, callback=None):
        """Upload a file to koji

        file is the file you wish to upload

        path is the relative path on the server to upload to

        callback is the progress callback to use, if any

        Returns nothing or raises
        """

        # See if we actually have a file
        if not os.path.exists(file):
            raise rpkgError('No such file: %s' % file)
        if not self.kojisession:
            raise rpkgError('No active %s session.' %
                            os.path.basename(self.build_client))
        # This should have a try and catch koji errors
        self.kojisession.uploadWrapper(file, path, callback=callback)

    def install(self, arch=None, short=False, builddir=None, nocheck=False):
        """Run rpm -bi on a module

        optionally for a specific arch, short-circuit it, or
        define an alternative builddir

        Logs the output and returns nothing
        """

        # setup the rpm command
        cmd = ['rpmbuild']
        cmd.extend(self.rpmdefines)
        if builddir:
            # Tack on a new builddir to the end of the defines
            cmd.append("--define '_builddir %s'" % os.path.abspath(builddir))
        if arch:
            cmd.extend(['--target', arch])
        if short:
            cmd.append('--short-circuit')
        if nocheck:
            cmd.append('--nocheck')
        if self.quiet:
            cmd.append('--quiet')
        cmd.extend(['-bi', os.path.join(self.path, self.spec)])
        # Run the command
        self._run_command(cmd, shell=True)
        return

    def lint(self, info=False, rpmlintconf=None):
        """Run rpmlint over a built srpm

        Log the output and returns nothing
        rpmlintconf is the name of the config file passed to rpmlint if
        specified by the command line argument.
        """

        # Check for srpm
        srpm = "%s-%s-%s.src.rpm" % (self.module_name, self.ver, self.rel)
        if not os.path.exists(os.path.join(self.path, srpm)):
            log.warning('No srpm found')

        # Get the possible built arches
        arches = set(self._get_build_arches_from_spec())
        rpms = set()
        for arch in arches:
            if os.path.exists(os.path.join(self.path, arch)):
                # For each available arch folder, lists file and keep
                # those ending with .rpm
                rpms.update(glob.glob(os.path.join(self.path, arch, '*.rpm')))
        if not rpms:
            log.warning('No rpm found')
        cmd = ['rpmlint']
        if info:
            cmd.extend(['-i'])
        if rpmlintconf:
            cmd.extend(["-f", os.path.join(self.path, rpmlintconf)])
        elif os.path.exists(os.path.join(self.path, ".rpmlint")):
            cmd.extend(["-f", os.path.join(self.path, ".rpmlint")])
        cmd.append(os.path.join(self.path, self.spec))
        if os.path.exists(os.path.join(self.path, srpm)):
            cmd.append(os.path.join(self.path, srpm))
        cmd.extend(sorted(rpms))
        # Run the command
        self._run_command(cmd, shell=True)

    def local(self, arch=None, hashtype=None, builddir=None):
        """rpmbuild locally for given arch.

        Takes arch to build for, and hashtype to build with.

        Writes output to a log file and logs it to the logger

        Returns the returncode from the build call
        """

        # This could really use a list of arches to build for and loop over
        # Get the sources
        # build up the rpm command
        cmd = ['rpmbuild']
        cmd.extend(self.rpmdefines)
        if builddir:
            # Tack on a new builddir to the end of the defines
            cmd.append("--define '_builddir %s'" % os.path.abspath(builddir))
        # Figure out the hash type to use
        if not hashtype:
            # Try to determine the dist
            hashtype = self._guess_hashtype()
        # This may need to get updated if we ever change our checksum default
        if not hashtype == 'sha256':
            cmd.extend(["--define '_source_filedigest_algorithm %s'"
                        % hashtype,
                        "--define '_binary_filedigest_algorithm %s'"
                        % hashtype])
        if arch:
            cmd.extend(['--target', arch])
        if self.quiet:
            cmd.append('--quiet')
        cmd.extend(['-ba', os.path.join(self.path, self.spec)])
        logfile = '.build-%s-%s.log' % (self.ver, self.rel)

        cmd = '%s | tee %s' % (' '.join(cmd), logfile)
        try:
            # Since zsh is a widely used, which is supported by fedpkg
            # actually, pipestatus is for checking the first command when zsh
            # is used.
            subprocess.check_call(
                '%s; exit "${PIPESTATUS[0]} ${pipestatus[1]}"' % cmd,
                shell=True)
        except subprocess.CalledProcessError:
            raise rpkgError(cmd)

    # Not to be confused with mockconfig the property
    def mock_config(self, target=None, arch=None):
        """Generate a mock config based on branch data.

        Can use option target and arch to override autodiscovery.
        Will return the mock config file text.
        """

        # Figure out some things about ourself.
        if not target:
            target = self.target
        if not arch:
            arch = self.localarch

        # Figure out if we have a valid build target
        build_target = self.anon_kojisession.getBuildTarget(target)
        if not build_target:
            raise rpkgError('Unknown build target: %s\n'
                            'Consider using the --target option' % target)

        try:
            repoid = self.anon_kojisession.getRepo(
                build_target['build_tag_name'])['id']
        except Exception:
            raise rpkgError('Could not find a valid build repo')

        # Generate the config
        config = koji.genMockConfig('%s-%s' % (target, arch), arch,
                                    distribution=self.disttag,
                                    tag_name=build_target['build_tag_name'],
                                    repoid=repoid,
                                    topurl=self.topurl)

        # Return the mess
        return(config)

    def _config_dir_other(self, config_dir, filenames=('site-defaults.cfg',
                                                       'logging.ini')):
        """Populates mock config directory with other necessary files

        If files are found in system config directory for mock they are copied
        to mock config directory defined as method's argument. Otherwise empty
        files are created."""
        for filename in filenames:
            system_filename = '/etc/mock/%s' % filename
            tmp_filename = os.path.join(config_dir, filename)
            if os.path.exists(system_filename):
                try:
                    shutil.copy2(system_filename, tmp_filename)
                except Exception as error:
                    raise rpkgError('Failed to create copy system config file'
                                    ' %s: %s' % (filename, error))
            else:
                try:
                    open(tmp_filename, 'w').close()
                except Exception as error:
                    raise rpkgError('Failed to create empty mock config'
                                    ' file %s: %s'
                                    % (tmp_filename, error))

    def _config_dir_basic(self, config_dir=None, root=None):
        """Setup directory with essential mock config

        If config directory doesn't exist it will be created. If temporary
        directory was created by this method and error occours during
        processing, temporary directory is removed. Otherwise it caller's
        responsibility to remove this directory.

        Returns used config directory"""
        if not root:
            root = self.mockconfig
        if not config_dir:
            my_config_dir = tempfile.mkdtemp(prefix="%s." % root,
                                             suffix='mockconfig')
            config_dir = my_config_dir
            self.log.debug('New mock config directory: %s', config_dir)
        else:
            my_config_dir = None

        try:
            config_content = self.mock_config()
        except rpkgError as error:
            self._cleanup_tmp_dir(my_config_dir)
            raise rpkgError('Could not generate config file: %s'
                            % error)

        config_file = os.path.join(config_dir, '%s.cfg' % root)
        try:
            open(config_file, 'wb').write(config_content)
        except IOError as error:
            self._cleanup_tmp_dir(my_config_dir)
            raise rpkgError('Could not write config file: %s' % error)

        return config_dir

    def _cleanup_tmp_dir(self, tmp_dir):
        """Tries to remove directory and ignores EEXIST error

        If occoured directory not exist error (EEXIST) it silently continue.
        Otherwise raise rpkgError exception."""
        if not tmp_dir:
            return
        try:
            shutil.rmtree(tmp_dir)
        except OSError as error:
            if error.errno != errno.ENOENT:
                raise rpkgError('Failed to remove temporary directory'
                                ' %s. Reason: %s.' % (tmp_dir, error))

    def mockbuild(self, mockargs=[], root=None, hashtype=None):
        """Build the package in mock, using mockargs

        Log the output and returns nothing
        """

        # Make sure we have an srpm to run on
        self.srpm(hashtype=hashtype)

        # setup the command
        cmd = ['mock']
        cmd.extend(mockargs)
        if self.quiet:
            cmd.append('--quiet')

        config_dir = None
        if not root:
            root = self.mockconfig
            chroot_cfg = '/etc/mock/%s.cfg' % root
            if not os.path.exists(chroot_cfg):
                self.log.debug('Mock config %s was not found. Going to'
                               ' request koji to create new one.', chroot_cfg)
                try:
                    config_dir = self._config_dir_basic(root=root)
                except rpkgError as error:
                    raise rpkgError('Failed to create mock config directory:'
                                    ' %s' % error)
                self.log.debug('Temporary mock config directory: %s', config_dir)
                try:
                    self._config_dir_other(config_dir)
                except rpkgError as error:
                    self._cleanup_tmp_dir(config_dir)
                    raise rpkgError('Failed to populate mock config directory:'
                                    ' %s' % error)
                cmd.extend(['--configdir', config_dir])

        cmd.extend(['-r', root, '--resultdir', self.mock_results_dir,
                    '--rebuild', self.srpmname])
        # Run the command
        try:
            self._run_command(cmd)
        finally:
            self.log.debug('Cleaning up mock temporary config directory: %s', config_dir)
            self._cleanup_tmp_dir(config_dir)

    def upload(self, files, replace=False):
        """Upload source file(s) in the lookaside cache

        Can optionally replace the existing tracked sources
        """

        sourcesf = SourcesFile(self.sources_filename, self.source_entry_type,
                               replace=replace)
        gitignore = GitIgnore(os.path.join(self.path, '.gitignore'))

        for f in files:
            # TODO: Skip empty file needed?
            file_hash = self.lookasidecache.hash_file(f)
            file_basename = os.path.basename(f)

            try:
                sourcesf.add_entry(self.lookasidehash, file_basename,
                                   file_hash)
            except HashtypeMixingError as e:
                msg = '\n'.join([
                    'Can not upload a new source file with a %(newhash)s '
                    'hash, as the "%(sources)s" file contains at least one '
                    'line with a %(existinghash)s hash.', '',
                    'Please redo the whole "%(sources)s" file using:',
                    '    `%(arg0)s new-sources file1 file2 ...`']) % {
                        'newhash': e.new_hashtype,
                        'existinghash': e.existing_hashtype,
                        'sources': self.sources_filename,
                        'arg0': sys.argv[0],
                    }
                raise rpkgError(msg)

            gitignore.add('/%s' % file_basename)
            self.lookasidecache.upload(
                self.ns_module_name if self.lookaside_namespaced else self.module_name,
                f, file_hash)

        sourcesf.write()
        gitignore.write()

        self.repo.repo.index.add(['sources', '.gitignore'])

    def prep(self, arch=None, builddir=None):
        """Run rpm -bp on a module

        optionally for a specific arch, or
        define an alternative builddir

        Logs the output and returns nothing
        """

        # setup the rpm command
        cmd = ['rpmbuild']
        cmd.extend(self.rpmdefines)
        if builddir:
            # Tack on a new builddir to the end of the defines
            cmd.append("--define '_builddir %s'" % os.path.abspath(builddir))
        if arch:
            cmd.extend(['--target', arch])
        if self.quiet:
            cmd.append('--quiet')
        cmd.extend(['--nodeps', '-bp', os.path.join(self.path, self.spec)])
        # Run the command
        self._run_command(cmd, shell=True)

    def srpm(self, hashtype=None):
        """Create an srpm using hashtype from content in the module

        Requires sources already downloaded.
        """

        self.srpmname = os.path.join(self.path,
                                     "%s-%s-%s.src.rpm"
                                     % (self.module_name, self.ver, self.rel))

        # See if we need to build the srpm
        if os.path.exists(self.srpmname):
            self.log.debug('Srpm found, rewriting it.')

        cmd = ['rpmbuild']
        cmd.extend(self.rpmdefines)
        if self.quiet:
            cmd.append('--quiet')
        # Figure out which hashtype to use, if not provided one
        if not hashtype:
            # Try to determine the dist
            hashtype = self._guess_hashtype()
        # This may need to get updated if we ever change our checksum default
        if not hashtype == 'sha256':
            cmd.extend(["--define '_source_filedigest_algorithm %s'"
                        % hashtype,
                        "--define '_binary_filedigest_algorithm %s'"
                        % hashtype])
        cmd.extend(['--nodeps', '-bs', os.path.join(self.path, self.spec)])
        self._run_command(cmd, shell=True)

    def unused_patches(self):
        """Discover patches checked into source control that are not used

        Returns a list of unused patches, which may be empty.
        """

        # Create a list for unused patches
        unused = []
        # Get the content of spec into memory for fast searching
        with open(os.path.join(self.path, self.spec), 'r') as f:
            data = f.read()
        if six.PY2:
            try:
                spec = data.decode('UTF-8')
            except UnicodeDecodeError as error:
                # when can't decode file, ignore chars and show warning
                spec = data.decode('UTF-8', 'ignore')
                line, offset = self._byte_offset_to_line_number(spec, error.start)
                self.log.warning("'%s' codec can't decode byte in position %d:%d : %s",
                                 error.encoding, line, offset, error.reason)
        else:
            spec = data
        # Replace %{name} with the package name
        spec = spec.replace("%{name}", self.module_name)
        # Replace %{version} with the package version
        spec = spec.replace("%{version}", self.ver)

        # Get a list of files tracked in source control
        files = self.repo.git.ls_files('--exclude-standard').split()
        for file in files:
            # throw out non patches
            if not file.endswith(('.patch', '.diff')):
                continue
            if file not in spec:
                unused.append(file)
        return unused

    def _byte_offset_to_line_number(self, text, offset):
        """
        Convert byte offset (given by e.g. DecodeError) to human readable
        format (line number and char position)
        Return a list with line number and char offset
        """
        offset_inc = 0
        line_num = 1
        for line in text.split('\n'):
            if offset_inc + len(line) + 1 > offset:
                break
            else:
                offset_inc += len(line) + 1
                line_num += 1
        return [line_num, offset - offset_inc + 1]

    def verify_files(self, builddir=None):
        """Run rpmbuild -bl on a module to verify the %files section

        optionally define an alternate builddir
        """

        # setup the rpm command
        cmd = ['rpmbuild']
        cmd.extend(self.rpmdefines)
        if builddir:
            # Tack on a new builddir to the end of the defines
            cmd.append("--define '_builddir %s'" % os.path.abspath(builddir))
        if self.quiet:
            cmd.append('--quiet')
        cmd.extend(['-bl', os.path.join(self.path, self.spec)])
        # Run the command
        self._run_command(cmd, shell=True)

    def container_build_koji(self, target_override=False, opts={},
                             kojiconfig=None, kojiprofile=None,
                             build_client=None,
                             koji_task_watcher=None,
                             nowait=False):
        # check if repo is dirty and all commits are pushed
        self.repo.check()
        container_target = self.target if target_override else self.container_build_target

        # This is for backward-compatibility of deprecated kojiconfig.
        # Signature of container_build_koji is not changed in case someone
        # reuses this method in his app and keep it unbroken.
        # Why to check names of kojiconfig and kojiprofile on Commands? Please
        # see also Commands.__init__
        if self._compat_kojiconfig:
            koji_session_backup = (self.build_client, self.kojiconfig)
        else:
            koji_session_backup = (self.build_client, self.kojiprofile)

        try:
            self.load_kojisession()
            if "buildContainer" not in self.kojisession.system.listMethods():
                raise RuntimeError("Kojihub instance does not support buildContainer")

            build_target = self.kojisession.getBuildTarget(container_target)
            if not build_target:
                msg = "Unknown build target: %s" % container_target
                self.log.error(msg)
                raise UnknownTargetError(msg)
            else:
                dest_tag = self.kojisession.getTag(build_target['dest_tag'])
                if not dest_tag:
                    self.log.error("Unknown destination tag: %s", build_target['dest_tag_name'])
                if dest_tag['locked'] and 'scratch' not in opts:
                    self.log.error("Destination tag %s is locked", dest_tag['name'])

            source = self.construct_build_url()

            task_opts = {}
            for key in ('scratch', 'name', 'version', 'release',
                        'yum_repourls', 'git_branch'):
                if key in opts:
                    task_opts[key] = opts[key]

            scratch = opts.get('scratch')
            arches = opts.get('arches')
            if arches:
                if not scratch:
                    raise rpkgError('Cannot override arches for non-scratch builds')
                task_opts['arch_override'] = ' '.join(arches)

            priority = opts.get("priority", None)
            task_id = self.kojisession.buildContainer(source,
                                                      container_target,
                                                      task_opts,
                                                      priority=priority)
            self.log.info('Created task: %s', task_id)
            self.log.info('Task info: %s/taskinfo?taskID=%s', self.kojiweburl, task_id)
            if not nowait:
                rv = koji_task_watcher(self.kojisession, [task_id])
                if rv == 0:
                    result = self.kojisession.getTaskResult(task_id)
                    try:
                        result["koji_builds"] = [
                            "%s/buildinfo?buildID=%s" % (self.kojiweburl,
                                                         build_id)
                            for build_id in result.get("koji_builds", [])]
                    except TypeError:
                        pass
                    log_result(self.log.info, result)

        finally:
            if self._compat_kojiconfig:
                self.build_client, self.kojiconfig = koji_session_backup
            else:
                self.build_client, self.kojiprofile = koji_session_backup
            self.load_kojisession()

    def container_build_setup(self, get_autorebuild=None,
                              set_autorebuild=None):
        cfp = configparser.SafeConfigParser()
        if os.path.exists(self.osbs_config_filename):
            cfp.read(self.osbs_config_filename)

        if get_autorebuild is not None:
            if not cfp.has_option('autorebuild', 'enabled'):
                self.log.info('false')
            else:
                self.log.info('true' if cfp.getboolean('autorebuild', 'enabled') else 'false')
        elif set_autorebuild is not None:
            if not cfp.has_section('autorebuild'):
                cfp.add_section('autorebuild')

            cfp.set('autorebuild', 'enabled', set_autorebuild)
            with open(self.osbs_config_filename, 'w') as fp:
                cfp.write(fp)

            self.repo.repo.index.add([self.osbs_config_filename])
            self.log.info("Config value changed, don't forget to commit %s file",
                          self.osbs_config_filename)
        else:
            self.log.info('Nothing to be done')

    def copr_build(self, project, srpm_name, nowait, config_file):
        cmd = ['copr-cli']
        if config_file:
            cmd.extend(['--config', config_file])
        cmd.append('build')
        if nowait:
            cmd.append('--nowait')
        cmd.extend([project, srpm_name])
        self._run_command(cmd)

    def module_build_cancel(self, api_url, build_id, auth_method,
                            oidc_id_provider=None, oidc_client_id=None,
                            oidc_client_secret=None, oidc_scopes=None):
        """
        Cancel an MBS build
        :param api_url: a string of the URL of the MBS API
        :param build_id: an integer of the build ID to cancel
        :param auth_method: a string of the authentication method used by the
        MBS
        :kwarg oidc_id_provider: a string of the OIDC provider when MBS is
        using OIDC for authentication
        :kwarg oidc_client_id: a string of the OIDC client ID when MBS is
        using OIDC for authentication
        :kwarg oidc_client_secret: a string of the OIDC client secret when MBS
        is using OIDC for authentication. Based on the OIDC setup, this could
        be None.
        :kwarg oidc_scopes: a list of OIDC scopes when MBS is using OIDC for
        authentication
        :return: None
        """
        # Make sure the build they are trying to cancel exists
        self.module_get_build(api_url, build_id)
        url = self.module_get_url(api_url, build_id, action='PATCH')
        resp = self.module_send_authorized_request(
            'PATCH', url, {'state': 'failed'}, auth_method, oidc_id_provider,
            oidc_client_id, oidc_client_secret, oidc_scopes, timeout=60)
        if not resp.ok:
            try:
                error_msg = resp.json()['message']
            except (ValueError, KeyError):
                error_msg = resp.text
            raise rpkgError(
                'The cancellation of module build #{0} failed with:\n{1}'
                .format(build_id, error_msg))

    def module_build_info(self, api_url, build_id):
        """
        Show information about an MBS build
        :param api_url: a string of the URL of the MBS API
        :param build_id: an integer of the build ID to query MBS about
        :return: None
        """
        # Load the Koji session anonymously so we get access to the Koji web
        # URL
        self.load_kojisession(anon=True)
        state_names = self.module_get_koji_state_dict()
        data = self.module_get_build(api_url, build_id)
        print('Name:           {0}'.format(data['name']))
        print('Stream:         {0}'.format(data['stream']))
        print('Version:        {0}'.format(data['version']))
        print('Koji Tag:       {0}'.format(data['koji_tag']))
        print('Owner:          {0}'.format(data['owner']))
        print('State:          {0}'.format(data['state_name']))
        print('State Reason:   {0}'.format(data['state_reason'] or ''))
        print('Time Submitted: {0}'.format(data['time_submitted']))
        print('Time Completed: {0}'.format(data['time_completed']))
        print('Components:')
        for package_name, task_data in data['tasks'].get('rpms', {}).items():
            koji_task_url = ''
            if task_data.get('task_id'):
                koji_task_url = '{0}/taskinfo?taskID={1}'.format(
                    self.kojiweburl, task_data['task_id'])
            print('    Name:       {0}'.format(package_name))
            print('    NVR:        {0}'.format(task_data['nvr']))
            print('    State:      {0}'.format(
                state_names[task_data.get('state', None)]))
            print('    Koji Task:  {0}\n'.format(koji_task_url))

    def module_get_build(self, api_url, build_id):
        """
        Get an MBS build
        :param api_url: a string of the URL of the MBS API
        :param build_id: an integer of the build ID to query MBS about
        :return: None or a dictionary representing the module build
        """
        url = self.module_get_url(api_url, build_id)
        response = requests.get(url, timeout=60)
        if response.ok:
            return response.json()
        else:
            try:
                error_msg = response.json()['message']
            except (ValueError, KeyError):
                error_msg = response.text
            raise rpkgError(
                'The following error occurred while getting information on '
                'module build #{0}:\n{1}'.format(build_id, error_msg))

    def module_get_url(self, api_url, build_id, action='GET'):
        """
        Get the proper MBS API URL for the desired action
        :param api_url: a string of the URL of the MBS API
        :param build_id: an integer of the module build desired. If this is set
        to None, then the base URL for all module builds is returned.
        :kwarg action: a string determining the HTTP action. If this is set to
        GET, then the URL will contain `?verbose=true`. Any other value will
        not have verbose set.
        :return: a string of the desired MBS API URL
        """
        url = urljoin(api_url, 'module-builds/')
        if build_id is not None:
            url = '{0}{1}'.format(url, build_id)
        else:
            url = '{0}'.format(url)

        if action == 'GET':
            url = '{0}?verbose=true'.format(url)
        return url

    @staticmethod
    def module_get_koji_state_dict():
        """
        Get a dictionary of Koji build states with the keys being strings and
        the values being their associated integer
        :return: a dictionary of Koji build states
        """
        state_names = dict([(v, k) for k, v in koji.BUILD_STATES.items()])
        state_names[None] = 'undefined'
        return state_names

    def module_get_scm_info(self, scm_url=None, branch=None):
        """
        Determines the proper SCM URL and branch based on the arguments. If the
        user doesn't specify an SCM URL and branch, then the git repo the user
        is currently in is used instead.
        :kwarg scm_url: a string of the module's SCM URL
        :kwarg branch: a string of the module's branch
        :return: a tuple containing a string of the SCM URL and a string of the
        branch
        """
        if not scm_url:
            # Make sure the local repo is clean (no unpushed changes) if the
            # user didn't specify an SCM URL
            self.check_repo()

        if branch:
            actual_branch = branch
        else:
            # If the branch wasn't specified, make sure they also didn't
            # specify an scm_url
            if scm_url:
                raise rpkgError('You need to specify a branch if you specify '
                                'the SCM URL')
            # If the scm_url was not specified, then just use the active
            # branch
            actual_branch = self.repo.active_branch.name

        if scm_url:
            actual_scm_url = scm_url
        else:
            # If the scm_url isn't specified, get the remote git URL of the
            # git repo the current user is in
            actual_scm_url = self._get_namespace_anongiturl(
                self.ns_module_name)
            actual_scm_url = '{0}?#{1}'.format(actual_scm_url, self.commithash)
        return actual_scm_url, actual_branch

    def module_local_build(self, file_path, stream, local_builds_nsvs=None, verbose=False,
                           debug=False, skip_tests=False):
        """
        A wrapper for `mbs-manager build_module_locally`.
        :param file_path: a string, path of the module's modulemd yaml file.
        :param stream: a string, stream of the module.
        :kwarg local_builds_nsvs: a list of localbuild ids to import into MBS
        before running this local build.
        :kwarg verbose: a boolean specifying if mbs-manager should be verbose.
        This is overridden by self.quiet.
        :kwarg debug: a boolean specifying if mbs-manager should be debug.
        This is overridden by self.quiet and verbose.
        :kwarg skip_tests: a boolean determining if the check sections should be skipped
        :return: None
        """
        command = ['mbs-manager']
        if self.quiet:
            command.append('-q')
        elif verbose:
            command.append('-v')
        elif debug:
            command.append('-d')
        command.append('build_module_locally')

        if local_builds_nsvs:
            for build_id in local_builds_nsvs:
                command += ['--add-local-build', build_id]

        if skip_tests:
            command.append('--skiptests')

        command.extend(['--file', file_path])
        command.extend(['--stream', stream])

        self._run_command(command)

    def module_overview(self, api_url, limit=10, finished=True):
        """
        Show the overview of the latest builds in MBS
        :param api_url: a string of the URL of the MBS API
        :kwarg limit: an integer of the number of most recent module builds to
        display. This defaults to 10.
        :kwarg finished: a boolean that determines if only finished or
        unfinished module builds should be displayed. This defaults to True.
        :return: None
        """
        # Don't let the user cause problems by specifying a negative limit
        if limit < 1:
            limit = 1
        build_states = {
            'init': 0,
            'wait': 1,
            'build': 2,
            'done': 3,
            'failed': 4,
            'ready': 5,
        }
        baseurl = self.module_get_url(api_url, build_id=None)
        if finished:
            # These are the states when a build is finished
            states = [build_states['done'], build_states['ready'],
                      build_states['failed']]
        else:
            # These are the states when a build is in progress
            states = [build_states['init'], build_states['wait'],
                      build_states['build']]

        def _get_module_builds(state):
            """
            Private function that is used for multithreading later on to get
            the desired amount of builds for a specific state.
            :param state: an integer representing the build state to query for
            :return: yields dictionaries of the builds found
            """
            total = 0
            page = 1
            # If the limit is above 100, we don't want the amount of results
            # per_page to exceed 100 since this is not allowed.
            per_page = min(limit, 100)
            params = {
                'state': state,
                # Order by the latest builds first
                'order_desc_by': 'id',
                'verbose': True,
                'per_page': per_page
            }
            while total < limit:
                params['page'] = page
                response = requests.get(baseurl, params=params, timeout=30)
                if not response.ok:
                    try:
                        error = response.json()['message']
                    except (ValueError, KeyError):
                        error = response.text
                    raise rpkgError(
                        'The request to "{0}" failed with parameters "{1}". '
                        'The status code was "{2}". The error was: {3}'
                        .format(baseurl, str(params), response.status_code,
                                error))

                data = response.json()
                for item in data['items']:
                    total += 1
                    yield item

                if data['meta']['next']:
                    page += 1
                else:
                    # Even if we haven't reached the desired amount of builds,
                    # we must break out of the loop because we are out of pages
                    # to search
                    break

        # Make this one thread per state we want to query
        pool = ThreadPool(3)
        # Eventually, the MBS should support a range of states but for now, we
        # have to be somewhat wasteful and query per state
        module_builds = pool.map(
            lambda x: list(_get_module_builds(state=x)), states)
        # Make one flat list with all the modules
        module_builds = [item for sublist in module_builds for item in sublist]
        # Sort the list of builds to be oldest to newest
        module_builds.sort(key=lambda x: x['id'])
        # Only grab the desired limit starting from the newest builds
        module_builds = module_builds[(limit * -1):]
        # Track potential duplicates if the state changed in the middle of the
        # query
        module_build_ids = set()
        for build in module_builds:
            if build['id'] in module_build_ids:
                continue
            module_build_ids.add(build['id'])
            print('ID:       {0}'.format(build['id']))
            print('Name:     {0}'.format(build['name']))
            print('Stream:   {0}'.format(build['stream']))
            print('Version:  {0}'.format(build['version']))
            print('Koji Tag: {0}'.format(build['koji_tag']))
            print('Owner:    {0}'.format(build['owner']))
            print('State:    {0}\n'.format(build['state_name']))

    def module_send_authorized_request(self, verb, url, body, auth_method,
                                       oidc_id_provider=None,
                                       oidc_client_id=None,
                                       oidc_client_secret=None,
                                       oidc_scopes=None, **kwargs):
        """
        Sends authorized request to MBS
        :param verb: a string of the HTTP verb of the request (e.g. POST)
        :param url: a string of the URL to make the request on
        :param body: a dictionary of the data to send in the authorized request
        :param auth_method: a string of the authentication method used by the
        MBS
        :kwarg oidc_id_provider: a string of the OIDC provider when MBS is
        using OIDC for authentication
        :kwarg oidc_client_id: a string of the OIDC client ID when MBS is
        using OIDC for authentication
        :kwarg oidc_client_secret: a string of the OIDC client secret when MBS
        is using OIDC for authentication. Based on the OIDC setup, this could
        be None.
        :kwarg oidc_scopes: a list of OIDC scopes when MBS is using OIDC for
        authentication
        :kwarg **kwargs: any additional python-requests keyword arguments
        :return: a python-requests response object
        """
        if auth_method == 'oidc':
            import openidc_client
            if oidc_id_provider is None or oidc_client_id is None or \
                    oidc_scopes is None:
                raise ValueError('The selected authentication method was '
                                 '"oidc" but the OIDC configuration keyword '
                                 'arguments were not specified')

            mapping = {'Token': 'Token', 'Authorization': 'Authorization'}
            # Get the auth token using the OpenID client
            oidc = openidc_client.OpenIDCClient(
                'mbs_build', oidc_id_provider, mapping, oidc_client_id,
                oidc_client_secret)

            resp = oidc.send_request(
                url, http_method=verb.upper(), json=body, scopes=oidc_scopes,
                **kwargs)
        elif auth_method == 'kerberos':
            import requests_kerberos

            if type(body) is dict:
                data = json.dumps(body)
            else:
                data = body
            auth = requests_kerberos.HTTPKerberosAuth(
                mutual_authentication=requests_kerberos.OPTIONAL)
            resp = requests.request(verb, url, data=data, auth=auth, **kwargs)
            if resp.status_code == 401:
                raise rpkgError('MBS authentication using Kerberos failed. '
                                'Make sure you have a valid Kerberos ticket.')
        else:
            # This scenario should not be reached because the config was
            # validated in the function that calls this function
            raise rpkgError('An unsupported MBS "auth_method" was provided')
        return resp

    def module_submit_build(self, api_url, scm_url, branch, auth_method,
                            optional=None, oidc_id_provider=None,
                            oidc_client_id=None, oidc_client_secret=None,
                            oidc_scopes=None):
        """
        Submit a module build to the MBS
        :param api_url: a string of the URL of the MBS API
        :param scm_url: a string of the module's SCM URL
        :param branch: a string of the module's branch
        :param auth_method: a string of the authentication method used by the
        MBS
        :param optional: an optional list of "key=value" to be passed in with
        the MBS build submission
        :kwarg oidc_id_provider: a string of the OIDC provider when MBS is
        using OIDC for authentication
        :kwarg oidc_client_id: a string of the OIDC client ID when MBS is
        using OIDC for authentication
        :kwarg oidc_client_secret: a string of the OIDC client secret when MBS
        is using OIDC for authentication. Based on the OIDC setup, this could
        be None.
        :kwarg oidc_scopes: a list of OIDC scopes when MBS is using OIDC for
        authentication
        :return: None
        """
        body = {'scmurl': scm_url, 'branch': branch}
        optional = optional if optional else []
        optional_dict = {}
        try:
            for x in optional:
                key, value = x.split('=', 1)
                optional_dict[key] = value
        except (IndexError, ValueError):
            raise rpkgError(
                'Optional arguments are not in the proper "key=value" format')

        body.update(optional_dict)
        url = self.module_get_url(api_url, build_id=None, action='POST')
        resp = self.module_send_authorized_request(
            'POST', url, body, auth_method, oidc_id_provider, oidc_client_id,
            oidc_client_secret, oidc_scopes, timeout=120)

        data = {}
        try:
            data = resp.json()
            return data['id']
        except (KeyError, ValueError):
            if 'message' in data:
                error_msg = data['message']
            else:
                error_msg = resp.text
            raise rpkgError('The build failed with:\n{0}'.format(error_msg))

    def module_watch_build(self, api_url, build_id):
        """
        Watches the MBS build in a loop that updates every 15 seconds.
        The loop ends when the build state is 'failed', 'done', or 'ready'.
        :param api_url: a string of the URL of the MBS API
        :param build_id: an integer of the module build to watch.
        :return: None
        """
        # Load the Koji session anonymously so we get access to the Koji web
        # URL
        self.load_kojisession(anon=True)
        done = False
        while not done:
            state_names = self.module_get_koji_state_dict()
            build = self.module_get_build(api_url, build_id)
            tasks = {}
            if 'rpms' in build['tasks']:
                tasks = build['tasks']['rpms']

            states = list(set([task['state'] for task in tasks.values()]))
            inverted = {}
            for name, task in tasks.items():
                state = task['state']
                inverted[state] = inverted.get(state, [])
                inverted[state].append(name)

            # Clear the screen
            try:
                os.system('clear')
            except Exception:
                # If for whatever reason the clear command fails, fall back to
                # clearing the screen using print
                print(chr(27) + "[2J")

            # Display all RPMs that have built or have failed
            build_state = 0
            failed_state = 3
            for state in (build_state, failed_state):
                if state not in inverted:
                    continue
                if state == build_state:
                    print('Still Building:')
                else:
                    print('Failed:')
                for name in inverted[state]:
                    task = tasks[name]
                    if task['task_id']:
                        print('   {0} {1}/taskinfo?taskID={2}'.format(
                            name, self.kojiweburl, task['task_id']))
                    else:
                        print('   {0}'.format(name))

            print('\nSummary:')
            for state in states:
                num_in_state = len(inverted[state])
                if num_in_state == 1:
                    component_text = 'component'
                else:
                    component_text = 'components'
                print('   {0} {1} in the "{2}" state'.format(
                    num_in_state, component_text, state_names[state].lower()))

            done = build['state_name'] in ['failed', 'done', 'ready']

            template = ('{owner}\'s build #{id} of {name}-{stream} is in '
                        'the "{state_name}" state')
            if build['state_reason']:
                template += ' (reason: {state_reason})'
            if build.get('koji_tag'):
                template += ' (koji tag: "{koji_tag}")'
            print(template.format(**build))
            if not done:
                time.sleep(15)<|MERGE_RESOLUTION|>--- conflicted
+++ resolved
@@ -1956,15 +1956,8 @@
 
     def giturl(self):
         """Return the git url that would be used for building"""
-<<<<<<< HEAD
         self.repo.check(is_dirty=False, all_pushed=False)
-        url = self._get_namespace_anongiturl(self.ns_module_name) + \
-            '?#%s' % self.repo.commit_hash
-        return url
-=======
-        self.check_repo(is_dirty=False, all_pushed=False)
         return self.construct_build_url()
->>>>>>> ac377516
 
     def koji_upload(self, file, path, callback=None):
         """Upload a file to koji
